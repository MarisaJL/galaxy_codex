<script src="https://code.jquery.com/jquery-3.7.0.js"></script>
<script src="https://cdn.datatables.net/1.13.6/js/jquery.dataTables.min.js"></script>
<script src="https://cdn.datatables.net/searchbuilder/1.6.0/js/dataTables.searchBuilder.min.js"></script>
<script src="https://cdn.datatables.net/datetime/1.5.1/js/dataTables.dateTime.min.js"></script>

<script src="https://cdn.datatables.net/responsive/2.5.0/js/dataTables.responsive.min.js"></script>

<link rel="stylesheet" type="text/css" href="https://cdn.datatables.net/responsive/2.2.3/css/responsive.dataTables.min.css">

<link rel="stylesheet" href="https://cdn.datatables.net/1.13.6/css/jquery.dataTables.min.css">
<link rel="stylesheet" href="https://cdn.datatables.net/searchbuilder/1.6.0/css/searchBuilder.dataTables.min.css">
<link rel="stylesheet" href="https://cdn.datatables.net/datetime/1.5.1/css/dataTables.dateTime.min.css">

<link rel="stylesheet" type="text/css" href="https://maxcdn.bootstrapcdn.com/bootstrap/3.3.4/css/bootstrap.min.css" />
<script type="text/javascript" src="https://maxcdn.bootstrapcdn.com/bootstrap/3.3.4/js/bootstrap.min.js"></script>

<style type="text/css">
  .tooltip {
    font-family: Georgia;
    font-size: 18px;
  }
  .tooltip .tooltip-inner {
    background-color: #00FFFF;
    color: #000000;
    min-width: 400px;
  }
  </style>

<script>
    $(document).ready(function() {
    $('#dataframe').DataTable( {
        "sScrollX": "100%",
        "dom": "Qlfrtip",

        responsive: {
            details: {
                type: 'column'
            }
        },
        "bAutoWidth": false,
        columnDefs: [ {
            className: 'control',
            orderable: false,
            targets:   [ 0 ],
            width: 100,
        },
        { type: 'natural', targets: 1 } // allow normal sorting
        ],

    });
});
</script>

<div class="display nowrap" style="width:80%" width="100%">

<table class="dataframe display nowrap" id="dataframe">
  <thead>
    <tr style="text-align: right;">
      <th>Expand</th>
      <th>Galaxy wrapper id</th>
      <th>Galaxy wrapper version</th>
      <th>Conda version</th>
      <th>Conda id</th>
      <th>Status</th>
      <th>bio.tool id</th>
      <th>bio.tool name</th>
      <th>EDAM operation</th>
      <th>EDAM topic</th>
      <th>Description</th>
      <th>bio.tool description</th>
      <th>biii</th>
      <th>Status</th>
      <th>Source</th>
      <th>ToolShed categories</th>
      <th>ToolShed id</th>
      <th>Galaxy wrapper owner</th>
      <th>Galaxy wrapper source</th>
    </tr>
  </thead>
  <tbody>
    <tr>
      <td></td>
      <td>2d_auto_threshold</td>
      <td>0.0.5-2</td>
      <td></td>
      <td>scikit-image</td>
      <td>To update</td>
      <td>scikit-image</td>
      <td>scikit-image</td>
      <td>Image analysis, Image annotation, Visualisation, Data handling</td>
      <td>Imaging, Software engineering, Literature and language</td>
      <td>Automatic thresholding</td>
      <td>Scikit-image contains image processing algorithms for SciPy, including IO, morphology, filtering, warping, color manipulation, object detection, etc.</td>
      <td>scikit-image</td>
      <td>To update</td>
      <td>https://github.com/bmcv</td>
      <td>Imaging</td>
      <td>2d_auto_threshold</td>
      <td>imgteam</td>
      <td>https://github.com/BMCV/galaxy-image-analysis/tree/master/tools/2d_auto_threshold/</td>
    </tr>
    <tr>
      <td></td>
      <td>2d_feature_extraction</td>
      <td>0.1.1-2</td>
      <td></td>
      <td>pandas</td>
      <td>To update</td>
      <td>scikit-image</td>
      <td>scikit-image</td>
      <td>Image analysis, Image annotation, Visualisation, Data handling</td>
      <td>Imaging, Software engineering, Literature and language</td>
      <td>2D feature extraction</td>
      <td>Scikit-image contains image processing algorithms for SciPy, including IO, morphology, filtering, warping, color manipulation, object detection, etc.</td>
      <td>scikit-image</td>
      <td>To update</td>
      <td>https://github.com/bmcv</td>
      <td>Imaging</td>
      <td>2d_feature_extraction</td>
      <td>imgteam</td>
      <td>https://github.com/BMCV/galaxy-image-analysis/tree/master/tools/2d_feature_extraction/</td>
    </tr>
    <tr>
      <td></td>
      <td>2d_filter_segmentation_by_features</td>
      <td>0.0.1-2</td>
      <td></td>
      <td>scikit-image</td>
      <td>To update</td>
      <td>galaxy_image_analysis</td>
      <td>Galaxy Image Analysis</td>
      <td>Image analysis</td>
      <td>Imaging, Bioinformatics</td>
      <td>filter segmentation by rules</td>
      <td>Developed within the Biomedical Computer Vision (BMCV) Group Heidelberg.</td>
      <td></td>
      <td>To update</td>
      <td>https://github.com/bmcv</td>
      <td>Imaging</td>
      <td>2d_filter_segmentation_by_features</td>
      <td>imgteam</td>
      <td>https://github.com/BMCV/galaxy-image-analysis/tree/master/tools/2d_filter_segmentation_by_features/</td>
    </tr>
    <tr>
      <td></td>
      <td>2d_histogram_equalization</td>
      <td>0.0.1-2</td>
      <td></td>
      <td>scikit-image</td>
      <td>To update</td>
      <td>galaxy_image_analysis</td>
      <td>Galaxy Image Analysis</td>
      <td>Image analysis</td>
      <td>Imaging, Bioinformatics</td>
      <td>2d histogram equalization</td>
      <td>Developed within the Biomedical Computer Vision (BMCV) Group Heidelberg.</td>
      <td></td>
      <td>To update</td>
      <td>https://github.com/bmcv</td>
      <td>Imaging</td>
      <td>2d_histogram_equalization</td>
      <td>imgteam</td>
      <td>https://github.com/BMCV/galaxy-image-analysis/tree/master/tools/2d_histogram_equalization/</td>
    </tr>
    <tr>
      <td></td>
      <td>2d_simple_filter</td>
      <td>0.0.3-3</td>
      <td></td>
      <td>scikit-image</td>
      <td>To update</td>
      <td>scikit-image</td>
      <td>scikit-image</td>
      <td>Image analysis, Image annotation, Visualisation, Data handling</td>
      <td>Imaging, Software engineering, Literature and language</td>
      <td>2d simple filter</td>
      <td>Scikit-image contains image processing algorithms for SciPy, including IO, morphology, filtering, warping, color manipulation, object detection, etc.</td>
      <td>scikit-image</td>
      <td>To update</td>
      <td>https://github.com/bmcv</td>
      <td>Imaging</td>
      <td>2d_simple_filter</td>
      <td>imgteam</td>
      <td>https://github.com/BMCV/galaxy-image-analysis/tree/master/tools/2d_simple_filter/</td>
    </tr>
    <tr>
      <td></td>
      <td>3d_tensor_feature_dimension_reduction</td>
      <td>0.0.1</td>
      <td></td>
      <td>numpy</td>
      <td>To update</td>
      <td></td>
      <td></td>
      <td></td>
      <td></td>
      <td>Dimensionality reduction for features (channels) of 3D tensor data using UMAP</td>
      <td></td>
      <td></td>
      <td>To update</td>
      <td>https://github.com/BMCV/galaxy-image-analysis</td>
      <td>Imaging</td>
      <td>3d_tensor_feature_dimension_reduction</td>
      <td>imgteam</td>
      <td>https://github.com/BMCV/galaxy-image-analysis/tree/master/tools/3d_tensor_feature_dimension_reduction/</td>
    </tr>
    <tr>
      <td></td>
      <td>anisotropic_diffusion</td>
      <td>0.2-2</td>
      <td></td>
      <td>scikit-image</td>
      <td>To update</td>
      <td></td>
      <td></td>
      <td></td>
      <td></td>
      <td>Anisotropic image diffusion</td>
      <td></td>
      <td></td>
      <td>To update</td>
      <td>https://github.com/bmcv</td>
      <td>Imaging</td>
      <td>anisotropic_diffusion</td>
      <td>imgteam</td>
      <td>https://github.com/BMCV/galaxy-image-analysis/tree/master/tools/anisotropic-diffusion/</td>
    </tr>
    <tr>
      <td></td>
      <td>bfconvert</td>
      <td>6.7.0+galaxy2</td>
      <td>6.7.0</td>
      <td>bftools</td>
      <td>To update</td>
      <td></td>
      <td></td>
      <td></td>
      <td></td>
      <td>Convert image</td>
      <td></td>
      <td>python-bioformats</td>
      <td>To update</td>
      <td>https://github.com/bmcv</td>
      <td>Imaging, Convert Formats</td>
      <td>bfconvert</td>
      <td>imgteam</td>
      <td>https://github.com/BMCV/galaxy-image-analysis/tree/master/tools/bfconvert/</td>
    </tr>
    <tr>
      <td></td>
      <td>binary2labelimage</td>
      <td>0.5</td>
      <td></td>
      <td>scikit-image</td>
      <td>To update</td>
      <td>galaxy_image_analysis</td>
      <td>Galaxy Image Analysis</td>
      <td>Image analysis</td>
      <td>Imaging, Bioinformatics</td>
      <td>Binary 2 label image</td>
      <td>Developed within the Biomedical Computer Vision (BMCV) Group Heidelberg.</td>
      <td></td>
      <td>To update</td>
      <td>https://github.com/bmcv</td>
      <td>Imaging</td>
      <td>binary2labelimage</td>
      <td>imgteam</td>
      <td>https://github.com/BMCV/galaxy-image-analysis/tree/master/tools/binary2labelimage/</td>
    </tr>
    <tr>
      <td></td>
      <td>binaryimage2points</td>
      <td>0.1-2</td>
      <td></td>
      <td>numpy</td>
      <td>To update</td>
      <td>galaxy_image_analysis</td>
      <td>Galaxy Image Analysis</td>
      <td>Image analysis</td>
      <td>Imaging, Bioinformatics</td>
      <td>Binary Image to Points</td>
      <td>Developed within the Biomedical Computer Vision (BMCV) Group Heidelberg.</td>
      <td></td>
      <td>To update</td>
      <td>https://github.com/bmcv</td>
      <td>Imaging</td>
      <td>binaryimage2points</td>
      <td>imgteam</td>
      <td>https://github.com/BMCV/galaxy-image-analysis/tree/master/tools/binaryimage2points/</td>
    </tr>
    <tr>
      <td></td>
      <td>bioformats2raw</td>
      <td>0.7.0</td>
      <td></td>
      <td></td>
      <td>To update</td>
      <td></td>
      <td></td>
      <td></td>
      <td></td>
      <td>Convert image to OME-Zarr</td>
      <td></td>
      <td></td>
      <td>To update</td>
      <td>https://github.com/Euro-BioImaging</td>
      <td>Imaging, Convert Formats</td>
      <td>bioformats2raw</td>
      <td>imgteam</td>
      <td>https://github.com/BMCV/galaxy-image-analysis/tree/master/tools/bioformats2raw</td>
    </tr>
    <tr>
      <td></td>
      <td>color-deconvolution</td>
      <td>0.8-2</td>
      <td></td>
      <td>scikit-image</td>
      <td>To update</td>
      <td>galaxy_image_analysis</td>
      <td>Galaxy Image Analysis</td>
      <td>Image analysis</td>
      <td>Imaging, Bioinformatics</td>
      <td>Color-deconvolution methods</td>
      <td>Developed within the Biomedical Computer Vision (BMCV) Group Heidelberg.</td>
      <td></td>
      <td>To update</td>
      <td>https://github.com/bmcv</td>
      <td>Imaging</td>
      <td>color_deconvolution</td>
      <td>imgteam</td>
      <td>https://github.com/BMCV/galaxy-image-analysis/tree/master/tools/color-deconvolution/</td>
    </tr>
    <tr>
      <td></td>
      <td>concat_channels</td>
      <td>0.2-2</td>
      <td></td>
      <td>scikit-image</td>
      <td>To update</td>
      <td>galaxy_image_analysis</td>
      <td>Galaxy Image Analysis</td>
      <td>Image analysis</td>
      <td>Imaging, Bioinformatics</td>
      <td>Concatenate images</td>
      <td>Developed within the Biomedical Computer Vision (BMCV) Group Heidelberg.</td>
      <td></td>
      <td>To update</td>
      <td>https://github.com/bmcv</td>
      <td>Imaging</td>
      <td>concat_channels</td>
      <td>imgteam</td>
      <td>https://github.com/BMCV/galaxy-image-analysis/tree/master/tools/concat_channels/</td>
    </tr>
    <tr>
      <td></td>
      <td>coordinates_of_roi</td>
      <td>0.0.4-2</td>
      <td></td>
      <td>scikit-image</td>
      <td>To update</td>
      <td>galaxy_image_analysis</td>
      <td>Galaxy Image Analysis</td>
      <td>Image analysis</td>
      <td>Imaging, Bioinformatics</td>
      <td>Coordinates of ROI</td>
      <td>Developed within the Biomedical Computer Vision (BMCV) Group Heidelberg.</td>
      <td></td>
      <td>To update</td>
      <td>https://github.com/bmcv</td>
      <td>Imaging</td>
      <td>coordinates_of_roi</td>
      <td>imgteam</td>
      <td>https://github.com/BMCV/galaxy-image-analysis/tree/master/tools/coordinates_of_roi/</td>
    </tr>
    <tr>
      <td></td>
      <td>count_objects</td>
      <td>0.0.5-2</td>
      <td></td>
      <td>scikit-image</td>
      <td>To update</td>
      <td>galaxy_image_analysis</td>
      <td>Galaxy Image Analysis</td>
      <td>Image analysis</td>
      <td>Imaging, Bioinformatics</td>
      <td>Count Objects</td>
      <td>Developed within the Biomedical Computer Vision (BMCV) Group Heidelberg.</td>
      <td></td>
      <td>To update</td>
      <td>https://github.com/bmcv</td>
      <td>Imaging</td>
      <td>count_objects</td>
      <td>imgteam</td>
      <td>https://github.com/BMCV/galaxy-image-analysis/tree/master/tools/count_objects/</td>
    </tr>
    <tr>
      <td></td>
      <td>curve_fitting</td>
      <td>0.0.3-2</td>
      <td></td>
      <td>numpy</td>
      <td>To update</td>
      <td>galaxy_image_analysis</td>
      <td>Galaxy Image Analysis</td>
      <td>Image analysis</td>
      <td>Imaging, Bioinformatics</td>
      <td>Polynomial curve fitting to data points</td>
      <td>Developed within the Biomedical Computer Vision (BMCV) Group Heidelberg.</td>
      <td></td>
      <td>To update</td>
      <td>https://github.com/BMCV/galaxy-image-analysis</td>
      <td>Imaging</td>
      <td>curve_fitting</td>
      <td>imgteam</td>
      <td>https://github.com/BMCV/galaxy-image-analysis/tree/master/tools/curve_fitting/</td>
    </tr>
    <tr>
      <td></td>
      <td>detection_viz</td>
      <td>0.3-2</td>
      <td></td>
      <td>scikit-image</td>
      <td>To update</td>
      <td>galaxy_image_analysis</td>
      <td>Galaxy Image Analysis</td>
      <td>Image analysis</td>
      <td>Imaging, Bioinformatics</td>
      <td>Detection Visualization</td>
      <td>Developed within the Biomedical Computer Vision (BMCV) Group Heidelberg.</td>
      <td></td>
      <td>To update</td>
      <td>https://github.com/bmcv</td>
      <td>Imaging</td>
      <td>detection_viz</td>
      <td>imgteam</td>
      <td>https://github.com/BMCV/galaxy-image-analysis/tree/master/tools/detection_viz/</td>
    </tr>
    <tr>
      <td></td>
      <td>image_info</td>
      <td>5.7.1</td>
      <td>6.7.0</td>
      <td>bftools</td>
      <td>To update</td>
      <td></td>
      <td></td>
      <td></td>
      <td></td>
      <td>Extracts image metadata</td>
      <td></td>
      <td>python-bioformats</td>
      <td>To update</td>
      <td>https://github.com/bmcv</td>
      <td>Imaging</td>
      <td>image_info</td>
      <td>imgteam</td>
      <td>https://github.com/BMCV/galaxy-image-analysis/tree/master/tools/image_info/</td>
    </tr>
    <tr>
      <td></td>
      <td>image_registration_affine</td>
      <td>0.0.3-2</td>
      <td></td>
      <td>scikit-image</td>
      <td>To update</td>
      <td>galaxy_image_analysis</td>
      <td>Galaxy Image Analysis</td>
      <td>Image analysis</td>
      <td>Imaging, Bioinformatics</td>
      <td>Intensity-based Image Registration</td>
      <td>Developed within the Biomedical Computer Vision (BMCV) Group Heidelberg.</td>
      <td></td>
      <td>To update</td>
      <td>https://github.com/bmcv</td>
      <td>Imaging</td>
      <td>image_registration_affine</td>
      <td>imgteam</td>
      <td>https://github.com/BMCV/galaxy-image-analysis/tree/master/tools/image_registration_affine/</td>
    </tr>
    <tr>
      <td></td>
      <td>imagecoordinates_flipaxis</td>
      <td>0.1-2</td>
      <td></td>
      <td>pandas</td>
      <td>To update</td>
      <td>galaxy_image_analysis</td>
      <td>Galaxy Image Analysis</td>
      <td>Image analysis</td>
      <td>Imaging, Bioinformatics</td>
      <td>Flip coordinate axes</td>
      <td>Developed within the Biomedical Computer Vision (BMCV) Group Heidelberg.</td>
      <td></td>
      <td>To update</td>
      <td>https://github.com/bmcv</td>
      <td>Imaging</td>
      <td>imagecoordinates_flipaxis</td>
      <td>imgteam</td>
      <td>https://github.com/BMCV/galaxy-image-analysis/tree/master/tools/imagecoordinates_flipaxis/</td>
    </tr>
    <tr>
      <td></td>
      <td>labelimage2points</td>
      <td>0.2-2</td>
      <td></td>
      <td>scikit-image</td>
      <td>To update</td>
      <td>galaxy_image_analysis</td>
      <td>Galaxy Image Analysis</td>
      <td>Image analysis</td>
      <td>Imaging, Bioinformatics</td>
      <td>Label Image to Points</td>
      <td>Developed within the Biomedical Computer Vision (BMCV) Group Heidelberg.</td>
      <td></td>
      <td>To update</td>
      <td>https://github.com/bmcv</td>
      <td>Imaging</td>
      <td>labelimage2points</td>
      <td>imgteam</td>
      <td>https://github.com/BMCV/galaxy-image-analysis/tree/master/tools/labelimage2points/</td>
    </tr>
    <tr>
      <td></td>
      <td>landmark_registration</td>
      <td>0.1.0-2</td>
      <td></td>
      <td>scikit-image</td>
      <td>To update</td>
      <td>galaxy_image_analysis</td>
      <td>Galaxy Image Analysis</td>
      <td>Image analysis</td>
      <td>Imaging, Bioinformatics</td>
      <td>Landmark Registration</td>
      <td>Developed within the Biomedical Computer Vision (BMCV) Group Heidelberg.</td>
      <td></td>
      <td>To update</td>
      <td>https://github.com/bmcv</td>
      <td>Imaging</td>
      <td>landmark_registration</td>
      <td>imgteam</td>
      <td>https://github.com/BMCV/galaxy-image-analysis/tree/master/tools/landmark_registration/</td>
    </tr>
    <tr>
      <td></td>
      <td>mahotas-features</td>
      <td>0.7-2</td>
      <td></td>
      <td>mahotas</td>
      <td>To update</td>
      <td></td>
      <td></td>
      <td></td>
      <td></td>
      <td>Compute image features using mahotas.</td>
      <td></td>
      <td>mahotas-feature-computation</td>
      <td>To update</td>
      <td>https://github.com/luispedro/mahotas</td>
      <td>Imaging</td>
      <td>mahotas_features</td>
      <td>imgteam</td>
      <td>https://github.com/BMCV/galaxy-image-analysis/tree/master/tools/mahotas-features/</td>
    </tr>
    <tr>
      <td></td>
      <td>mergeneighboursinlabelimage</td>
      <td>0.3-2</td>
      <td></td>
      <td>scikit-image</td>
      <td>To update</td>
      <td>galaxy_image_analysis</td>
      <td>Galaxy Image Analysis</td>
      <td>Image analysis</td>
      <td>Imaging, Bioinformatics</td>
      <td>Merge Neighbours in Label Image</td>
      <td>Developed within the Biomedical Computer Vision (BMCV) Group Heidelberg.</td>
      <td></td>
      <td>To update</td>
      <td>https://github.com/bmcv</td>
      <td>Imaging</td>
      <td>mergeneighboursinlabelimage</td>
      <td>imgteam</td>
      <td>https://github.com/BMCV/galaxy-image-analysis/tree/master/tools/\mergeneighboursinlabelimage</td>
    </tr>
    <tr>
      <td></td>
      <td>overlay_images</td>
      <td>0.0.4</td>
      <td></td>
      <td>scikit-image</td>
      <td>To update</td>
      <td>galaxy_image_analysis</td>
      <td>Galaxy Image Analysis</td>
      <td>Image analysis</td>
      <td>Imaging, Bioinformatics</td>
      <td>Overlay two images</td>
      <td>Developed within the Biomedical Computer Vision (BMCV) Group Heidelberg.</td>
      <td></td>
      <td>To update</td>
      <td>https://github.com/BMCV/galaxy-image-analysis</td>
      <td>Imaging</td>
      <td>overlay_images</td>
      <td>imgteam</td>
      <td>https://github.com/BMCV/galaxy-image-analysis/tree/master/tools/overlay_images/</td>
    </tr>
    <tr>
      <td></td>
      <td>permutate_axis</td>
      <td>0.2-2</td>
      <td></td>
      <td>scikit-image</td>
      <td>To update</td>
      <td>galaxy_image_analysis</td>
      <td>Galaxy Image Analysis</td>
      <td>Image analysis</td>
      <td>Imaging, Bioinformatics</td>
      <td>Permutates axes</td>
      <td>Developed within the Biomedical Computer Vision (BMCV) Group Heidelberg.</td>
      <td></td>
      <td>To update</td>
      <td>https://github.com/bmcv</td>
      <td>Imaging</td>
      <td>permutate_axis</td>
      <td>imgteam</td>
      <td>https://github.com/BMCV/galaxy-image-analysis/tree/master/tools/permutate_axis/</td>
    </tr>
    <tr>
      <td></td>
      <td>points2binaryimage</td>
      <td>0.2-1</td>
      <td></td>
      <td>scikit-image</td>
      <td>To update</td>
      <td>galaxy_image_analysis</td>
      <td>Galaxy Image Analysis</td>
      <td>Image analysis</td>
      <td>Imaging, Bioinformatics</td>
      <td>Points to Binary Image</td>
      <td>Developed within the Biomedical Computer Vision (BMCV) Group Heidelberg.</td>
      <td></td>
      <td>To update</td>
      <td>https://github.com/bmcv</td>
      <td>Imaging</td>
      <td>points2binaryimage</td>
      <td>imgteam</td>
      <td>https://github.com/BMCV/galaxy-image-analysis/tree/master/tools/points2binaryimage/</td>
    </tr>
    <tr>
      <td></td>
      <td>points2labelimage</td>
      <td>0.3-2</td>
      <td></td>
      <td>numpy</td>
      <td>To update</td>
      <td>galaxy_image_analysis</td>
      <td>Galaxy Image Analysis</td>
      <td>Image analysis</td>
      <td>Imaging, Bioinformatics</td>
      <td>Points to label image</td>
      <td>Developed within the Biomedical Computer Vision (BMCV) Group Heidelberg.</td>
      <td></td>
      <td>To update</td>
      <td>https://github.com/bmcv</td>
      <td>Imaging</td>
      <td>points2labelimage</td>
      <td>imgteam</td>
      <td>https://github.com/BMCV/galaxy-image-analysis/tree/master/tools/points2labelimage/</td>
    </tr>
    <tr>
      <td></td>
      <td>points_association_nn</td>
      <td>0.0.3-2</td>
      <td></td>
      <td>numpy</td>
      <td>To update</td>
      <td>galaxy_image_analysis</td>
      <td>Galaxy Image Analysis</td>
      <td>Image analysis</td>
      <td>Imaging, Bioinformatics</td>
      <td>Association of points in consecutive frames</td>
      <td>Developed within the Biomedical Computer Vision (BMCV) Group Heidelberg.</td>
      <td></td>
      <td>To update</td>
      <td>https://github.com/BMCV/galaxy-image-analysis</td>
      <td>Imaging</td>
      <td>points_association_nn</td>
      <td>imgteam</td>
      <td>https://github.com/BMCV/galaxy-image-analysis/tree/master/tools/points_association_nn/</td>
    </tr>
    <tr>
      <td></td>
      <td>projective_transformation</td>
      <td>0.1.2-2</td>
      <td></td>
      <td>scikit-image</td>
      <td>To update</td>
      <td>galaxy_image_analysis</td>
      <td>Galaxy Image Analysis</td>
      <td>Image analysis</td>
      <td>Imaging, Bioinformatics</td>
      <td>Projective transformation</td>
      <td>Developed within the Biomedical Computer Vision (BMCV) Group Heidelberg.</td>
      <td></td>
      <td>To update</td>
      <td>https://github.com/bmcv</td>
      <td>Imaging</td>
      <td>projective_transformation</td>
      <td>imgteam</td>
      <td>https://github.com/BMCV/galaxy-image-analysis/tree/master/tools/projective_transformation/</td>
    </tr>
    <tr>
      <td></td>
      <td>projective_transformation_points</td>
      <td>0.1.1-2</td>
      <td></td>
      <td>scikit-image</td>
      <td>To update</td>
      <td>galaxy_image_analysis</td>
      <td>Galaxy Image Analysis</td>
      <td>Image analysis</td>
      <td>Imaging, Bioinformatics</td>
      <td>Projective transformation of ROIs defined by pixel (point) coordinates</td>
      <td>Developed within the Biomedical Computer Vision (BMCV) Group Heidelberg.</td>
      <td></td>
      <td>To update</td>
      <td>https://github.com/bmcv</td>
      <td>Imaging</td>
      <td>projective_transformation_points</td>
      <td>imgteam</td>
      <td>https://github.com/BMCV/galaxy-image-analysis/tree/master/tools/projective_transformation_points/</td>
    </tr>
    <tr>
      <td></td>
      <td>rfove</td>
      <td>2023.11.12</td>
      <td></td>
      <td></td>
      <td>To update</td>
      <td>rfove</td>
      <td>RFOVE</td>
      <td>Image analysis</td>
      <td>Cell biology, Biomedical science, Imaging</td>
      <td>Perform segmentation region-based fitting of overlapping ellipses</td>
      <td>RFOVE (Region-based Fitting of Overlapping Ellipses and its Application to Cells Segmentation) is a MATLAB script for performing image segmentation on cells.</td>
      <td></td>
      <td>To update</td>
      <td>https://sites.google.com/site/costaspanagiotakis/research/cs</td>
      <td>Imaging</td>
      <td>rfove</td>
      <td>imgteam</td>
      <td>https://github.com/BMCV/galaxy-image-analysis/tree/master/tools/rfove/</td>
    </tr>
    <tr>
      <td></td>
      <td>scale_image</td>
      <td>0.4-2</td>
      <td></td>
      <td>pillow</td>
      <td>To update</td>
      <td>scikit-image</td>
      <td>scikit-image</td>
      <td>Image analysis, Image annotation, Visualisation, Data handling</td>
      <td>Imaging, Software engineering, Literature and language</td>
      <td>Scale image</td>
      <td>Scikit-image contains image processing algorithms for SciPy, including IO, morphology, filtering, warping, color manipulation, object detection, etc.</td>
      <td>scikit-image</td>
      <td>To update</td>
      <td>https://github.com/bmcv</td>
      <td>Imaging</td>
      <td>scale_image</td>
      <td>imgteam</td>
      <td>https://github.com/BMCV/galaxy-image-analysis/tree/master/tools/scale_image/</td>
    </tr>
    <tr>
      <td></td>
      <td>segmetrics</td>
      <td>1.4</td>
      <td>1.4.1</td>
      <td>segmetrics</td>
      <td>To update</td>
      <td>segmetrics</td>
      <td>SegMetrics</td>
      <td>Image analysis</td>
      <td></td>
      <td>Image segmentation and object detection performance measures</td>
      <td>Image segmentation and object detection performance measures</td>
<<<<<<< HEAD
=======
      <td>segmetrics</td>
>>>>>>> c4021f9e
      <td>To update</td>
      <td>https://github.com/bmcv</td>
      <td>Imaging</td>
      <td>segmetrics</td>
      <td>imgteam</td>
      <td>https://github.com/BMCV/galaxy-image-analysis/tree/master/tools/segmetrics/</td>
    </tr>
    <tr>
      <td></td>
      <td>slice_image</td>
      <td>0.3-2</td>
      <td></td>
      <td>scikit-image</td>
      <td>To update</td>
      <td>galaxy_image_analysis</td>
      <td>Galaxy Image Analysis</td>
      <td>Image analysis</td>
      <td>Imaging, Bioinformatics</td>
      <td>Slice image</td>
      <td>Developed within the Biomedical Computer Vision (BMCV) Group Heidelberg.</td>
      <td></td>
      <td>To update</td>
      <td>https://github.com/bmcv</td>
      <td>Imaging</td>
      <td>slice_image</td>
      <td>imgteam</td>
      <td>https://github.com/BMCV/galaxy-image-analysis/tree/master/tools/slice_image/</td>
    </tr>
    <tr>
      <td></td>
      <td>split_labelmap</td>
      <td>0.2-2</td>
      <td></td>
      <td>scikit-image</td>
      <td>To update</td>
      <td>galaxy_image_analysis</td>
      <td>Galaxy Image Analysis</td>
      <td>Image analysis</td>
      <td>Imaging, Bioinformatics</td>
      <td>Split Labelmaps</td>
      <td>Developed within the Biomedical Computer Vision (BMCV) Group Heidelberg.</td>
      <td></td>
      <td>To update</td>
      <td>https://github.com/bmcv</td>
      <td>Imaging</td>
      <td>split_labelmap</td>
      <td>imgteam</td>
      <td>https://github.com/BMCV/galaxy-image-analysis/tree/master/tools/split_labelmaps/</td>
    </tr>
    <tr>
      <td></td>
      <td>spot_detection_2d</td>
      <td>0.0.3-2</td>
      <td></td>
      <td>imageio</td>
      <td>To update</td>
      <td>galaxy_image_analysis</td>
      <td>Galaxy Image Analysis</td>
      <td>Image analysis</td>
      <td>Imaging, Bioinformatics</td>
      <td>Spot detection in 2D image sequence</td>
      <td>Developed within the Biomedical Computer Vision (BMCV) Group Heidelberg.</td>
      <td></td>
      <td>To update</td>
      <td>https://github.com/BMCV/galaxy-image-analysis</td>
      <td>Imaging</td>
      <td>spot_detection_2d</td>
      <td>imgteam</td>
      <td>https://github.com/BMCV/galaxy-image-analysis/tree/master/tools/spot_detection_2d/</td>
    </tr>
    <tr>
      <td></td>
      <td>superdsm</td>
      <td>0.2.0</td>
      <td>0.2.0</td>
      <td>superdsm</td>
      <td>Up-to-date</td>
      <td>superdsm</td>
      <td>SuperDSM</td>
      <td>Image analysis</td>
      <td></td>
      <td>Globally optimal segmentation method based on superadditivity and deformable shape models for cell nuclei in fluorescence microscopy images</td>
      <td>SuperDSM is a globally optimal segmentation method based on superadditivity and deformable shape models for cell nuclei in fluorescence microscopy images and beyond.</td>
<<<<<<< HEAD
=======
      <td>superdsm</td>
>>>>>>> c4021f9e
      <td>Up-to-date</td>
      <td>https://github.com/bmcv</td>
      <td>Imaging</td>
      <td>superdsm</td>
      <td>imgteam</td>
      <td>https://github.com/BMCV/galaxy-image-analysis/tree/master/tools/superdsm/</td>
    </tr>
    <tr>
      <td></td>
      <td>visceral-evaluatesegmentation</td>
      <td>0.5-2</td>
      <td>2015.07.03</td>
      <td>visceral-evaluatesegmentation</td>
      <td>To update</td>
      <td></td>
      <td></td>
      <td></td>
      <td></td>
      <td>Visceral Project - Evaluate Segmentation Tool</td>
      <td></td>
      <td>evaluatesegmentation-tool</td>
      <td>To update</td>
      <td>https://github.com/bmcv</td>
      <td>Imaging</td>
      <td>visceral_evaluatesegmentation</td>
      <td>imgteam</td>
      <td>https://github.com/BMCV/galaxy-image-analysis/tree/master/tools/visceral-evaluatesegmentation</td>
    </tr>
    <tr>
      <td></td>
      <td>wsi_extract_top_view</td>
      <td>0.2-2</td>
      <td></td>
      <td>scikit-image</td>
      <td>To update</td>
      <td></td>
      <td></td>
      <td></td>
      <td></td>
      <td>WSI Extract Top View</td>
      <td></td>
      <td></td>
      <td>To update</td>
      <td>https://github.com/bmcv</td>
      <td>Imaging</td>
      <td>wsi_extract_top_view</td>
      <td>imgteam</td>
      <td>https://github.com/BMCV/galaxy-image-analysis/tree/master/tools/wsi_extract_top_view/</td>
    </tr>
    <tr>
      <td></td>
      <td>cellpose</td>
      <td>3.0.1</td>
      <td></td>
      <td></td>
      <td>To update</td>
      <td></td>
      <td></td>
      <td></td>
      <td></td>
      <td>Cellpose is an anatomical segmentation algorithm</td>
      <td></td>
      <td></td>
      <td>To update</td>
      <td>https://github.com/MouseLand/cellpose</td>
      <td>Imaging</td>
      <td>cellpose</td>
      <td>bgruening</td>
      <td>https://github.com/bgruening/galaxytools/tree/master/tools/cellpose</td>
    </tr>
    <tr>
      <td></td>
      <td>cellprofiler</td>
      <td></td>
      <td></td>
      <td></td>
      <td>To update</td>
      <td>CellProfiler</td>
      <td>CellProfiler</td>
      <td>Quantification, Image analysis, Parsing</td>
      <td>Imaging, Microarray experiment, Genotype and phenotype</td>
      <td>cellProfiler wrapper</td>
      <td>Tool for quantifying data from biological images, particularly in high-throughput experiments.</td>
      <td>cellprofiler</td>
      <td>To update</td>
      <td></td>
      <td>Imaging</td>
      <td>cellprofiler</td>
      <td>bgruening</td>
      <td>https://github.com/bgruening/galaxytools/tree/master/tools</td>
    </tr>
    <tr>
      <td></td>
      <td>cellprofiler_v4</td>
      <td>4.2.6</td>
      <td></td>
      <td></td>
      <td>To update</td>
      <td></td>
      <td></td>
      <td></td>
      <td></td>
      <td>cellProfiler4 wrapper</td>
      <td></td>
      <td></td>
      <td>To update</td>
      <td></td>
      <td>Imaging</td>
      <td>cellprofiler4</td>
      <td>bgruening</td>
      <td>https://github.com/bgruening/galaxytools/tree/master/tools</td>
    </tr>
    <tr>
      <td></td>
      <td>bia-ftplinks</td>
      <td>0.1.0</td>
      <td></td>
      <td>wget</td>
      <td>To update</td>
      <td></td>
      <td></td>
      <td></td>
      <td></td>
      <td>Tool to query ftp links for study from bioimage archive</td>
      <td></td>
      <td></td>
      <td>To update</td>
      <td></td>
      <td>Imaging</td>
      <td>bia_download</td>
      <td>bgruening</td>
      <td>https://github.com/bgruening/galaxytools/tree/master/tools</td>
    </tr>
    <tr>
      <td></td>
      <td>graphicsmagick</td>
      <td>1.3.42</td>
      <td>1.3.26</td>
      <td>graphicsmagick</td>
      <td>To update</td>
      <td></td>
      <td></td>
      <td></td>
      <td></td>
      <td>Contains tools based on GraphicsMagick</td>
      <td></td>
      <td></td>
      <td>To update</td>
      <td>http://www.graphicsmagick.org</td>
      <td>Imaging</td>
      <td>graphicsmagick</td>
      <td>bgruening</td>
      <td>https://github.com/bgruening/galaxytools/new/gm/tools/image_processing/image_processing/</td>
    </tr>
    <tr>
      <td></td>
      <td>imagej2</td>
      <td></td>
      <td></td>
      <td></td>
      <td>To update</td>
      <td>imagej</td>
      <td>ImageJ2</td>
      <td>Image analysis, Image annotation, Visualisation</td>
      <td>Imaging</td>
      <td>ImageJ2 is a new version of ImageJ for the next generation of multidimensionalimage data, with a focus on scientific imaging.</td>
      <td>It is a public domain Java image processing program, which was designed with an open architecture. Custom acquisition, analysis and processing plugins can be developed using ImageJ’s built-in editor and a Java compiler. User-written plugins make it possible to solve many image processing and analysis problems, from three-dimensional live-cell imaging, to radiological image processing, multiple imaging system data comparisons to automated hematology systems.</td>
      <td>imagej2</td>
      <td>To update</td>
      <td>http://fiji.sc</td>
      <td>Imaging</td>
      <td>imagej2</td>
      <td>imgteam</td>
      <td>https://github.com/bgruening/galaxytools/tree/master/tools/image_processing/imagej2</td>
    </tr>
    <tr>
      <td></td>
      <td>woundhealing</td>
      <td>1.6.1</td>
      <td>1.6.1</td>
      <td>fiji-morpholibj</td>
      <td>Up-to-date</td>
      <td></td>
      <td></td>
      <td></td>
      <td></td>
      <td>Tool to automate quantification of wound healing in high-throughput microscopy scratch assays</td>
      <td></td>
      <td></td>
      <td>Up-to-date</td>
      <td>https://git.embl.de/grp-cba/wound-healing-htm-screen</td>
      <td>Imaging</td>
      <td>Wound healing scratch assay image analysis</td>
      <td>bgruening</td>
      <td>https://github.com/bgruening/galaxytools/tree/master/tools</td>
    </tr>
    <tr>
      <td></td>
      <td>spyboat</td>
      <td>0.1.2</td>
      <td></td>
      <td>spyboat</td>
      <td>To update</td>
      <td></td>
      <td></td>
      <td></td>
      <td></td>
      <td>Wavelet analysis for 3d-image stacks</td>
      <td></td>
      <td></td>
      <td>To update</td>
      <td>http://github.com/tensionhead/spyboat</td>
      <td>Imaging, Graphics</td>
      <td>spyboat</td>
      <td>iuc</td>
      <td>https://github.com/galaxyproject/tools-iuc/tree/master/packages/spyboat</td>
    </tr>
    <tr>
      <td></td>
      <td>qupath_roi_splitter</td>
      <td>0.1.0+galaxy1</td>
      <td></td>
      <td>geojson</td>
      <td>To update</td>
      <td></td>
      <td></td>
      <td></td>
      <td></td>
      <td>Split ROI coordinates of QuPath TMA annotation by cell type</td>
      <td></td>
      <td></td>
      <td>To update</td>
      <td>https://github.com/npinter/ROIsplitter</td>
      <td>Imaging</td>
      <td>qupath_roi_splitter</td>
      <td>galaxyp</td>
      <td>hhttps://github.com/npinter/ROIsplitter</td>
    </tr>
    <tr>
      <td></td>
      <td>hyperstack_to_bleach_corrected_movie</td>
      <td>20230328</td>
      <td>20231211</td>
      <td>Fiji</td>
      <td>To update</td>
      <td></td>
      <td></td>
      <td></td>
      <td></td>
      <td>Generate blach corrected movie from hyperstack</td>
      <td></td>
      <td></td>
      <td>To update</td>
      <td></td>
      <td>Imaging</td>
      <td>hyperstack_to_bleach_corrected_movie</td>
      <td>lldelisle</td>
      <td>https://github.com/lldelisle/tools-lldelisle/tree/master/tools/hyperstack_to_bleach_corrected_movie</td>
    </tr>
    <tr>
      <td></td>
      <td>incucyte_stack_and_upload_omero</td>
      <td>20231221</td>
      <td>20231211</td>
      <td>Fiji</td>
      <td>To update</td>
      <td></td>
      <td></td>
      <td></td>
      <td></td>
      <td>Combine images to stack and upload to the omero server</td>
      <td></td>
      <td></td>
      <td>To update</td>
      <td></td>
      <td>Imaging</td>
      <td>incucyte_stack_and_upload_omero</td>
      <td>lldelisle</td>
      <td>https://github.com/lldelisle/tools-lldelisle/tree/master/tools/incucyte_stack_and_upload_omero</td>
    </tr>
    <tr>
      <td></td>
      <td>measure_gastruloids</td>
      <td>20221216</td>
      <td>20231211</td>
      <td>fiji</td>
      <td>To update</td>
      <td></td>
      <td></td>
      <td></td>
      <td></td>
      <td>Get the ROI coordinates around the gastruloids as well as measurements like Area, elongation index</td>
      <td></td>
      <td></td>
      <td>To update</td>
      <td></td>
      <td>Imaging</td>
      <td>measure_gastruloids</td>
      <td>lldelisle</td>
      <td>https://github.com/lldelisle/tools-lldelisle/tree/master/tools/measure_gastruloids</td>
    </tr>
    <tr>
      <td></td>
      <td>omero_clean_rois_tables</td>
      <td>20230623</td>
      <td>20231211</td>
      <td>fiji</td>
      <td>To update</td>
      <td></td>
      <td></td>
      <td></td>
      <td></td>
      <td>Remove all ROIs and all tables on OMERO associated to an omero object and recursively up and down</td>
      <td></td>
      <td></td>
      <td>To update</td>
      <td></td>
      <td>Imaging</td>
      <td>omero_clean_rois_tables</td>
      <td>lldelisle</td>
      <td>https://github.com/lldelisle/tools-lldelisle/tree/master/tools/omero_clean_rois_tables</td>
    </tr>
    <tr>
      <td></td>
      <td>omero_get_children_ids</td>
      <td>0.1.0</td>
      <td>5.11.1</td>
      <td>omero-py</td>
      <td>To update</td>
      <td></td>
      <td></td>
      <td></td>
      <td></td>
      <td>Get omero id of children of an omero object id</td>
      <td></td>
      <td></td>
      <td>To update</td>
      <td></td>
      <td>Imaging</td>
      <td>omero_get_children_ids</td>
      <td>lldelisle</td>
      <td>https://github.com/lldelisle/tools-lldelisle/tree/master/tools/omero_get_children_ids</td>
    </tr>
    <tr>
      <td></td>
      <td>omero_hyperstack_to_fluo_measurements_on_gastruloid</td>
      <td>20230809</td>
      <td>20231211</td>
      <td>fiji</td>
      <td>To update</td>
      <td></td>
      <td></td>
      <td></td>
      <td></td>
      <td>Analyse Hyperstack on OMERO server to measure fluorescence levels</td>
      <td></td>
      <td></td>
      <td>To update</td>
      <td></td>
      <td>Imaging</td>
      <td>omero_hyperstack_to_fluo_measurements_on_gastruloid</td>
      <td>lldelisle</td>
      <td>https://github.com/lldelisle/tools-lldelisle/tree/master/tools/omero_hyperstack_to_fluo_measurements_on_gastruloid</td>
    </tr>
    <tr>
      <td></td>
      <td>omero_hyperstack_to_gastruloid_measurements</td>
      <td>20240214</td>
      <td>20231211</td>
      <td>fiji</td>
      <td>To update</td>
      <td></td>
      <td></td>
      <td></td>
      <td></td>
      <td>Analyse Hyperstack on OMERO server to segment gastruloid and compute measurements</td>
      <td></td>
      <td></td>
      <td>To update</td>
      <td></td>
      <td>Imaging</td>
      <td>omero_hyperstack_to_gastruloid_measurements</td>
      <td>lldelisle</td>
      <td>https://github.com/lldelisle/tools-lldelisle/tree/master/tools/omero_hyperstack_to_gastruloid_measurements</td>
    </tr>
    <tr>
      <td></td>
      <td>upload_roi_and_measures_to_omero</td>
      <td>0.0.5</td>
      <td>5.11.1</td>
      <td>omero-py</td>
      <td>To update</td>
      <td></td>
      <td></td>
      <td></td>
      <td></td>
      <td>Upload the ROI coordinates and the measurements to the omero server</td>
      <td></td>
      <td></td>
      <td>To update</td>
      <td></td>
      <td>Imaging</td>
      <td>upload_roi_and_measures_to_omero</td>
      <td>lldelisle</td>
      <td>https://github.com/lldelisle/tools-lldelisle/tree/master/tools/upload_roi_and_measures_to_omero</td>
    </tr>
  </tbody>
</table>

</div><|MERGE_RESOLUTION|>--- conflicted
+++ resolved
@@ -784,10 +784,6 @@
       <td></td>
       <td>Image segmentation and object detection performance measures</td>
       <td>Image segmentation and object detection performance measures</td>
-<<<<<<< HEAD
-=======
-      <td>segmetrics</td>
->>>>>>> c4021f9e
       <td>To update</td>
       <td>https://github.com/bmcv</td>
       <td>Imaging</td>
@@ -871,10 +867,6 @@
       <td></td>
       <td>Globally optimal segmentation method based on superadditivity and deformable shape models for cell nuclei in fluorescence microscopy images</td>
       <td>SuperDSM is a globally optimal segmentation method based on superadditivity and deformable shape models for cell nuclei in fluorescence microscopy images and beyond.</td>
-<<<<<<< HEAD
-=======
-      <td>superdsm</td>
->>>>>>> c4021f9e
       <td>Up-to-date</td>
       <td>https://github.com/bmcv</td>
       <td>Imaging</td>
