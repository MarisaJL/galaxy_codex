#!/usr/bin/env bash

mkdir -p 'results/'

python bin/extract_galaxy_tools.py \
        extractools \
        --api $GITHUB_API_KEY \
<<<<<<< HEAD
        --all_tools 'results/all_tools.tsv' \
        --all-tools-json 'results/all_tools.json'
=======
        --all-tools 'results/all_tools.tsv'
>>>>>>> a4c7c5c8

python bin/create_interactive_table.py \
        --table "results/all_tools.tsv" \
        --template "data/interactive_table_template.html" \
        --output "results/index.html"<|MERGE_RESOLUTION|>--- conflicted
+++ resolved
@@ -5,12 +5,8 @@
 python bin/extract_galaxy_tools.py \
         extractools \
         --api $GITHUB_API_KEY \
-<<<<<<< HEAD
-        --all_tools 'results/all_tools.tsv' \
+        --all-tools 'results/all_tools.tsv' \
         --all-tools-json 'results/all_tools.json'
-=======
-        --all-tools 'results/all_tools.tsv'
->>>>>>> a4c7c5c8
 
 python bin/create_interactive_table.py \
         --table "results/all_tools.tsv" \
