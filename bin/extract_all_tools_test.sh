--- conflicted
+++ resolved
@@ -8,12 +8,7 @@
 python bin/extract_galaxy_tools.py \
         extractools \
         --api $GITHUB_API_KEY \
-<<<<<<< HEAD
-        --all_tools $tsv_output \
+        --all-tools $output \
         --all-tools-json $json_output \
-        --planemorepository $1 \
-=======
-        --all-tools $output \
         --planemo-repository-list $1 \
->>>>>>> a4c7c5c8
         --test
