--- conflicted
+++ resolved
@@ -103,20 +103,7 @@
     return tools_df
 
 
-def read_file(filepath: Optional[str]) -> List[str]:
-    """
-    Read an optional file with 1 element per line
-
-    :param filepath: path to a file
-    """
-    if filepath is None:
-        return []
-    fp = Path(filepath)
-    if fp.is_file():
-        with fp.open("r") as f:
-            return [x.rstrip() for x in f.readlines()]
-    else:
-        return []
+
 
 
 def get_string_content(cf: ContentFile) -> str:
@@ -512,16 +499,6 @@
     return counter
 
 
-def format_list_column(col: pd.Series) -> pd.Series:
-    """
-    Format a column that could be a list before exporting
-    """
-    return col.apply(lambda x: ", ".join(str(i) for i in x))
-
-
-<<<<<<< HEAD
-def export_tools(
-=======
 def export_tools_to_json(tools: List[Dict], output_fp: str) -> None:
     """
     Export tool metadata to TSV output file
@@ -534,7 +511,6 @@
 
 
 def export_tools_to_tsv(
->>>>>>> 4678540c
     tools: List[Dict], output_fp: str, format_list_col: bool = False, add_usage_stats: bool = False
 ) -> None:
     """
@@ -550,21 +526,13 @@
         df["EDAM operation"] = shared_functions.format_list_column(df["EDAM operation"])
         df["EDAM topic"] = shared_functions.format_list_column(df["EDAM topic"])
 
-<<<<<<< HEAD
+        df["EDAM operation (no superclasses)"] = shared_functions.format_list_column(df["EDAM operation (no superclasses)"])
+        df["EDAM topic (no superclasses)"] = shared_functions.format_list_column(df["EDAM topic (no superclasses)"])
+
         df["bio.tool ids"] = shared_functions.format_list_column(df["bio.tool ids"])
 
         # the Galaxy tools need to be formatted for the add_instances_to_table to work
         df["Galaxy tool ids"] = shared_functions.format_list_column(df["Galaxy tool ids"])
-        df = add_instances_to_table(df)
-=======
-        df["EDAM operation (no superclasses)"] = format_list_column(df["EDAM operation (no superclasses)"])
-        df["EDAM topic (no superclasses)"] = format_list_column(df["EDAM topic (no superclasses)"])
-
-        df["bio.tool ids"] = format_list_column(df["bio.tool ids"])
-
-        # the Galaxy tools need to be formatted for the add_instances_to_table to work
-        df["Galaxy tool ids"] = format_list_column(df["Galaxy tool ids"])
->>>>>>> 4678540c
 
     if add_usage_stats:
         df = add_usage_stats_for_all_server(df)
@@ -776,14 +744,8 @@
         with Path(args.tools).open() as f:
             tools = json.load(f)
         # get categories and tools to exclude
-<<<<<<< HEAD
         categories = shared_functions.read_file(args.categories)
-        excl_tools = shared_functions.read_file(args.exclude)
-        keep_tools = shared_functions.read_file(args.keep)
-=======
-        categories = read_file(args.categories)
         status = pd.read_csv(args.status, sep="\t", index_col=0, header=None).to_dict("index")
->>>>>>> 4678540c
         # filter tool lists
         ts_filtered_tools, filtered_tools = filter_tools(tools, categories, status)
         export_tools_to_tsv(ts_filtered_tools, args.ts_filtered_tools, format_list_col=True)
