#!/usr/bin/env bash


for com_data_fp in data/communities/* ; do
        if [[ -d "$com_data_fp" && ! -L "$com_data_fp" ]]; then
                community=`basename "$com_data_fp"`

                echo "$community";

                mkdir -p "results/$community"

                python bin/extract_galaxy_tools.py \
                        filtertools \
<<<<<<< HEAD
                        --tools "results/all_tools.json" \
                        --filtered_tools "results/$community/tools.tsv" \
=======
                        --tools "results/all_tools.tsv" \
                        --ts-filtered-tools "results/$community/tools_filtered_by_ts_categories.tsv" \
                        --filtered-tools "results/$community/tools.tsv" \
>>>>>>> a4c7c5c8
                        --categories "data/communities/$community/categories" \
                        --status "data/communities/$community/tool_status.tsv"

                python bin/create_interactive_table.py \
                        --table "results/$community/tools.tsv" \
                        --template "data/interactive_table_template.html" \
                        --output "results/$community/index.html"

                python bin/create_wordcloud.py \
                        --table  "results/$community/tools.tsv" \
                        --wordcloud_mask "data/usage_stats/wordcloud_mask.png" \
                        --output "results/$community/tools_wordcloud.png" \
                        --stats_column "No. of tool users (2022-2023) (usegalaxy.eu)"

  fi;
done<|MERGE_RESOLUTION|>--- conflicted
+++ resolved
@@ -11,14 +11,9 @@
 
                 python bin/extract_galaxy_tools.py \
                         filtertools \
-<<<<<<< HEAD
                         --tools "results/all_tools.json" \
-                        --filtered_tools "results/$community/tools.tsv" \
-=======
-                        --tools "results/all_tools.tsv" \
                         --ts-filtered-tools "results/$community/tools_filtered_by_ts_categories.tsv" \
                         --filtered-tools "results/$community/tools.tsv" \
->>>>>>> a4c7c5c8
                         --categories "data/communities/$community/categories" \
                         --status "data/communities/$community/tool_status.tsv"
 
