#!/usr/bin/env bash


for com_data_fp in data/communities/* ; do
        if [[ -d "$com_data_fp" && ! -L "$com_data_fp" ]]; then
                community=`basename "$com_data_fp"`

                echo "$community";

                mkdir -p "results/$community"

                python bin/extract_galaxy_tools.py \
                        filtertools \
                        --tools "results/all_tools.tsv" \
<<<<<<< HEAD
                        --ts_filtered_tools "results/$community/tools_filtered_by_ts_categories.tsv" \
                        --filtered_tools "results/$community/tools.tsv" \
=======
                        --filtered-tools "results/$community/tools.tsv" \
>>>>>>> 4ef5182f
                        --categories "data/communities/$community/categories" \
                        --status "data/communities/$community/tool_status.tsv"

                python bin/create_interactive_table.py \
                        --table "results/$community/tools.tsv" \
                        --template "data/interactive_table_template.html" \
                        --output "results/$community/index.html"

                python bin/create_wordcloud.py \
                        --table  "results/$community/tools.tsv" \
                        --wordcloud_mask "data/usage_stats/wordcloud_mask.png" \
                        --output "results/$community/tools_wordcloud.png" \
                        --stats_column "No. of tool users (2022-2023) (usegalaxy.eu)"

  fi;
done<|MERGE_RESOLUTION|>--- conflicted
+++ resolved
@@ -12,12 +12,8 @@
                 python bin/extract_galaxy_tools.py \
                         filtertools \
                         --tools "results/all_tools.tsv" \
-<<<<<<< HEAD
-                        --ts_filtered_tools "results/$community/tools_filtered_by_ts_categories.tsv" \
-                        --filtered_tools "results/$community/tools.tsv" \
-=======
+                        --ts-filtered-tools "results/$community/tools_filtered_by_ts_categories.tsv" \
                         --filtered-tools "results/$community/tools.tsv" \
->>>>>>> 4ef5182f
                         --categories "data/communities/$community/categories" \
                         --status "data/communities/$community/tool_status.tsv"
 
