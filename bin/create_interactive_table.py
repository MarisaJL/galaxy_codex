--- conflicted
+++ resolved
@@ -33,39 +33,22 @@
     template_path: str,
     output_path: str,
 ) -> None:
-<<<<<<< HEAD
     df = (pd.read_csv(tsv_path, sep="\t")
         .assign(Expand=lambda df: "")
         .fillna(""))
     df = (df[df["To keep"]]
         .loc[:, COLUMNS]
         .reindex(columns=COLUMNS))
-    table = df.to_html(border=0, table_id="dataframe", classes=["display", "nowrap"], index=False)
-=======
-    df = pd.read_csv(tsv_path, sep="\t")
-
-    # need extra colum to allow expand
-    df["Expand"] = ""
-
-    df = df.fillna("")
-
-    #we assume this column is here
-    df = df[df["To keep"]]
-
-    table_str = df.to_html(border=0, 
-                           table_id="dataframe", 
-                           classes=["display", "nowrap"], 
-                           index=False)
->>>>>>> f0eae200
+    table = df.to_html(
+        border=0,
+        table_id="dataframe",
+        classes=["display", "nowrap"],
+        index=False)
 
     with open(template_path) as template_file:
         template = template_file.read()
 
-<<<<<<< HEAD
     final_html_output = template.replace("COMMUNITY_TABLE", table)
-=======
-    final_html_output = template.replace("COMMUNITY_TABLE", table_str)
->>>>>>> f0eae200
 
     with open(output_path, "w") as output:
         output.write(final_html_output)
