--- conflicted
+++ resolved
@@ -39,13 +39,9 @@
 	index: 4
   - name: Australian BioCommons, University of Melbourne, Melbourne, Victoria, Australia
 	index: 5
-<<<<<<< HEAD
   - name: Queensland Alliance for Agriculture and Food Innovation, The University of Queensland, Brisbane, Queensland, Australia
 	index: 6
-date: 12 February 2024
-=======
 date: 23 February 2024
->>>>>>> 371125a5
 bibliography: paper.bib
 event: BH23EU
 biohackathon_name: "BioHackathon Europe 2023"
